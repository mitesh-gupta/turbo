#![feature(min_specialization)]
#![feature(trait_alias)]
#![feature(array_chunks)]
#![feature(iter_intersperse)]
#![feature(str_split_remainder)]
#![feature(arbitrary_self_types)]
#![feature(async_fn_in_trait)]

pub mod html;
mod http;
pub mod introspect;
mod invalidation;
pub mod source;
pub mod update;

use std::{
    collections::VecDeque,
    future::Future,
    net::{SocketAddr, TcpListener},
    pin::Pin,
    sync::Arc,
    time::{Duration, Instant},
};

use anyhow::{Context, Result};
use hyper::{
    server::{conn::AddrIncoming, Builder},
    service::{make_service_fn, service_fn},
    Request, Response, Server,
};
use parking_lot::Mutex;
use socket2::{Domain, Protocol, Socket, Type};
use tokio::task::JoinHandle;
use tracing::{event, info_span, Instrument, Level, Span};
<<<<<<< HEAD
use turbo_tasks::{run_once_with_reason, trace::TraceRawVcs, util::FormatDuration, TurboTasksApi};
use turbopack_core::{
    error::PrettyPrintError,
    issue::{handle_issues, IssueReporterVc},
=======
use turbo_tasks::{
    run_once_with_reason, trace::TraceRawVcs, util::FormatDuration, TransientInstance,
    TransientValue, TurboTasksApi, Vc,
};
use turbopack_core::{
    error::PrettyPrintError,
    issue::{IssueContextExt, IssueReporter},
>>>>>>> 814f0a2e
};

use self::{source::ContentSource, update::UpdateServer};
use crate::{
    invalidation::{ServerRequest, ServerRequestSideEffects},
    source::ContentSourceSideEffect,
};

pub trait SourceProvider: Send + Clone + 'static {
    /// must call a turbo-tasks function internally
    fn get_source(&self) -> Vc<Box<dyn ContentSource>>;
}

impl<T> SourceProvider for T
where
    T: Fn() -> Vc<Box<dyn ContentSource>> + Send + Clone + 'static,
{
    fn get_source(&self) -> Vc<Box<dyn ContentSource>> {
        self()
    }
}

#[derive(TraceRawVcs, Debug)]
pub struct DevServerBuilder {
    #[turbo_tasks(trace_ignore)]
    pub addr: SocketAddr,
    #[turbo_tasks(trace_ignore)]
    server: Builder<AddrIncoming>,
}

#[derive(TraceRawVcs)]
pub struct DevServer {
    #[turbo_tasks(trace_ignore)]
    pub addr: SocketAddr,
    #[turbo_tasks(trace_ignore)]
    pub future: Pin<Box<dyn Future<Output = Result<()>> + Send + 'static>>,
}

<<<<<<< HEAD
=======
async fn handle_issues<T>(
    source: Vc<T>,
    path: &str,
    operation: &str,
    issue_reporter: Vc<Box<dyn IssueReporter>>,
) -> Result<()> {
    let issues = source
        .peek_issues_with_path()
        .await?
        .strongly_consistent()
        .await?;

    let has_fatal = issue_reporter.report_issues(
        TransientInstance::new(issues.clone()),
        TransientValue::new(source.node),
    );

    if *has_fatal.await? {
        Err(anyhow!("Fatal issue(s) occurred in {path} ({operation})"))
    } else {
        Ok(())
    }
}

>>>>>>> 814f0a2e
impl DevServer {
    pub fn listen(addr: SocketAddr) -> Result<DevServerBuilder, anyhow::Error> {
        // This is annoying. The hyper::Server doesn't allow us to know which port was
        // bound (until we build it with a request handler) when using the standard
        // `server::try_bind` approach. This is important when binding the `0` port,
        // because the OS will remap that to an actual free port, and we need to know
        // that port before we build the request handler. So we need to construct a
        // real TCP listener, see if it bound, and get its bound address.
        let socket = Socket::new(Domain::for_address(addr), Type::STREAM, Some(Protocol::TCP))
            .context("unable to create socket")?;
        // Allow the socket to be reused immediately after closing. This ensures that
        // the dev server can be restarted on the same address without a buffer time for
        // the OS to release the socket.
        // https://docs.microsoft.com/en-us/windows/win32/winsock/using-so-reuseaddr-and-so-exclusiveaddruse
        #[cfg(not(windows))]
        let _ = socket.set_reuse_address(true);
        if matches!(addr, SocketAddr::V6(_)) {
            // When possible bind to v4 and v6, otherwise ignore the error
            let _ = socket.set_only_v6(false);
        }
        let sock_addr = addr.into();
        socket
            .bind(&sock_addr)
            .context("not able to bind address")?;
        socket.listen(128).context("not able to listen on socket")?;

        let listener: TcpListener = socket.into();
        let addr = listener
            .local_addr()
            .context("not able to get bound address")?;
        let server = Server::from_tcp(listener).context("Not able to start server")?;
        Ok(DevServerBuilder { addr, server })
    }
}

impl DevServerBuilder {
    pub fn serve(
        self,
        turbo_tasks: Arc<dyn TurboTasksApi>,
        source_provider: impl SourceProvider + Clone + Send + Sync,
        get_issue_reporter: Arc<dyn Fn() -> Vc<Box<dyn IssueReporter>> + Send + Sync>,
    ) -> DevServer {
        let ongoing_side_effects = Arc::new(Mutex::new(VecDeque::<
            Arc<tokio::sync::Mutex<Option<JoinHandle<Result<()>>>>>,
        >::with_capacity(16)));
        let make_svc = make_service_fn(move |_| {
            let tt = turbo_tasks.clone();
            let source_provider = source_provider.clone();
            let get_issue_reporter = get_issue_reporter.clone();
            let ongoing_side_effects = ongoing_side_effects.clone();
            async move {
                let handler = move |request: Request<hyper::Body>| {
                    let request_span = info_span!(parent: None, "request", name = ?request.uri());
                    let start = Instant::now();
                    let tt = tt.clone();
                    let get_issue_reporter = get_issue_reporter.clone();
                    let ongoing_side_effects = ongoing_side_effects.clone();
                    let source_provider = source_provider.clone();
                    let future = async move {
                        event!(parent: Span::current(), Level::DEBUG, "request start");
                        // Wait until all ongoing side effects are completed
                        // We only need to wait for the ongoing side effects that were started
                        // before this request. Later added side effects are not relevant for this.
                        let current_ongoing_side_effects = {
                            // Cleanup the ongoing_side_effects list
                            let mut guard = ongoing_side_effects.lock();
                            while let Some(front) = guard.front() {
                                let Ok(front_guard) = front.try_lock() else {
                                    break;
                                };
                                if front_guard.is_some() {
                                    break;
                                }
                                drop(front_guard);
                                guard.pop_front();
                            }
                            // Get a clone of the remaining list
                            (*guard).clone()
                        };
                        // Wait for the side effects to complete
                        for side_effect_mutex in current_ongoing_side_effects {
                            let mut guard = side_effect_mutex.lock().await;
                            if let Some(join_handle) = guard.take() {
                                join_handle.await??;
                            }
                            drop(guard);
                        }
                        let reason = ServerRequest {
                            method: request.method().clone(),
                            uri: request.uri().clone(),
                        };
                        let side_effects_reason = ServerRequestSideEffects {
                            method: request.method().clone(),
                            uri: request.uri().clone(),
                        };
                        run_once_with_reason(tt.clone(), reason, async move {
                            let issue_reporter = get_issue_reporter();

                            if hyper_tungstenite::is_upgrade_request(&request) {
                                let uri = request.uri();
                                let path = uri.path();

                                if path == "/turbopack-hmr" {
                                    let (response, websocket) =
                                        hyper_tungstenite::upgrade(request, None)?;
                                    let update_server =
                                        UpdateServer::new(source_provider, issue_reporter);
                                    update_server.run(&*tt, websocket);
                                    return Ok(response);
                                }

                                println!("[404] {} (WebSocket)", path);
                                if path == "/_next/webpack-hmr" {
                                    // Special-case requests to webpack-hmr as these are made by
                                    // Next.js clients built
                                    // without turbopack, which may be making requests in
                                    // development.
                                    println!(
                                        "A non-turbopack next.js client is trying to connect."
                                    );
                                    println!(
                                        "Make sure to reload/close any browser window which has \
                                         been opened without --turbo."
                                    );
                                }

                                return Ok(Response::builder()
                                    .status(404)
                                    .body(hyper::Body::empty())?);
                            }

                            let uri = request.uri();
                            let path = uri.path().to_string();
                            let source = source_provider.get_source();
                            handle_issues(
                                source,
                                issue_reporter,
                                &Some(path.clone()),
                                &Some("get source".to_owned()),
                            )
                            .await?;
                            let resolved_source = source.resolve_strongly_consistent().await?;
                            let (response, side_effects) =
                                http::process_request_with_content_source(
                                    resolved_source,
                                    request,
                                    issue_reporter,
                                )
                                .await?;
                            let status = response.status().as_u16();
                            let is_error = response.status().is_client_error()
                                || response.status().is_server_error();
                            let elapsed = start.elapsed();
                            if is_error
                                || (cfg!(feature = "log_request_stats")
                                    && elapsed > Duration::from_secs(1))
                            {
                                println!(
                                    "[{status}] {path} ({duration})",
                                    duration = FormatDuration(elapsed)
                                );
                            }
                            if !side_effects.is_empty() {
                                let join_handle = tokio::spawn(run_once_with_reason(
                                    tt.clone(),
                                    side_effects_reason,
                                    async move {
                                        for side_effect in side_effects {
                                            side_effect.apply().await?;
                                        }
                                        Ok(())
                                    },
                                ));
                                ongoing_side_effects.lock().push_back(Arc::new(
                                    tokio::sync::Mutex::new(Some(join_handle)),
                                ));
                            }
                            Ok(response)
                        })
                        .await
                    };
                    async move {
                        match future.await {
                            Ok(r) => Ok::<_, hyper::http::Error>(r),
                            Err(e) => {
                                println!(
                                    "[500] error ({}): {}",
                                    FormatDuration(start.elapsed()),
                                    PrettyPrintError(&e),
                                );
                                Ok(Response::builder()
                                    .status(500)
                                    .body(hyper::Body::from(format!("{}", PrettyPrintError(&e))))?)
                            }
                        }
                    }
                    .instrument(request_span)
                };
                anyhow::Ok(service_fn(handler))
            }
        });
        let server = self.server.serve(make_svc);

        DevServer {
            addr: self.addr,
            future: Box::pin(async move {
                server.await?;
                Ok(())
            }),
        }
    }
}

pub fn register() {
    turbo_tasks::register();
    turbo_tasks_bytes::register();
    turbo_tasks_fs::register();
    turbopack_core::register();
    turbopack_cli_utils::register();
    turbopack_ecmascript::register();
    include!(concat!(env!("OUT_DIR"), "/register.rs"));
}<|MERGE_RESOLUTION|>--- conflicted
+++ resolved
@@ -32,20 +32,12 @@
 use socket2::{Domain, Protocol, Socket, Type};
 use tokio::task::JoinHandle;
 use tracing::{event, info_span, Instrument, Level, Span};
-<<<<<<< HEAD
-use turbo_tasks::{run_once_with_reason, trace::TraceRawVcs, util::FormatDuration, TurboTasksApi};
+use turbo_tasks::{
+    run_once_with_reason, trace::TraceRawVcs, util::FormatDuration, TurboTasksApi, Vc,
+};
 use turbopack_core::{
     error::PrettyPrintError,
-    issue::{handle_issues, IssueReporterVc},
-=======
-use turbo_tasks::{
-    run_once_with_reason, trace::TraceRawVcs, util::FormatDuration, TransientInstance,
-    TransientValue, TurboTasksApi, Vc,
-};
-use turbopack_core::{
-    error::PrettyPrintError,
-    issue::{IssueContextExt, IssueReporter},
->>>>>>> 814f0a2e
+    issue::{handle_issues, IssueReporter, IssueSeverity},
 };
 
 use self::{source::ContentSource, update::UpdateServer};
@@ -84,33 +76,6 @@
     pub future: Pin<Box<dyn Future<Output = Result<()>> + Send + 'static>>,
 }
 
-<<<<<<< HEAD
-=======
-async fn handle_issues<T>(
-    source: Vc<T>,
-    path: &str,
-    operation: &str,
-    issue_reporter: Vc<Box<dyn IssueReporter>>,
-) -> Result<()> {
-    let issues = source
-        .peek_issues_with_path()
-        .await?
-        .strongly_consistent()
-        .await?;
-
-    let has_fatal = issue_reporter.report_issues(
-        TransientInstance::new(issues.clone()),
-        TransientValue::new(source.node),
-    );
-
-    if *has_fatal.await? {
-        Err(anyhow!("Fatal issue(s) occurred in {path} ({operation})"))
-    } else {
-        Ok(())
-    }
-}
-
->>>>>>> 814f0a2e
 impl DevServer {
     pub fn listen(addr: SocketAddr) -> Result<DevServerBuilder, anyhow::Error> {
         // This is annoying. The hyper::Server doesn't allow us to know which port was
@@ -248,8 +213,9 @@
                             handle_issues(
                                 source,
                                 issue_reporter,
-                                &Some(path.clone()),
-                                &Some("get source".to_owned()),
+                                IssueSeverity::Fatal.cell(),
+                                Some(&path),
+                                Some("get source"),
                             )
                             .await?;
                             let resolved_source = source.resolve_strongly_consistent().await?;
